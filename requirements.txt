--- conflicted
+++ resolved
@@ -9,13 +9,7 @@
 oslo.i18n>=2.1.0 # Apache-2.0
 oslo.utils>=3.18.0 # Apache-2.0
 six>=1.9.0 # MIT
-<<<<<<< HEAD
 stevedore>=1.17.1 # Apache-2.0
 WebOb>=1.6.0 # MIT
 debtcollector>=1.2.0 # Apache-2.0
-=======
-stevedore>=1.16.0 # Apache-2.0
-WebOb>=1.2.3 # MIT
-debtcollector>=1.2.0 # Apache-2.0
-statsd>=3.2.1 # MIT
->>>>>>> 032addde
+statsd>=3.2.1 # MIT