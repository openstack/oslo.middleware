--- conflicted
+++ resolved
@@ -9,12 +9,7 @@
 coverage!=4.4,>=4.0 # Apache-2.0
 oslo.serialization!=2.19.1,>=2.18.0 # Apache-2.0
 # Bandit security code scanner
-<<<<<<< HEAD
 bandit>=1.6.0,<1.7.0 # Apache-2.0
 stestr>=2.0.0 # Apache-2.0
-=======
-bandit>=1.1.0,<1.6.0 # Apache-2.0
-stestr>=2.0.0 # Apache-2.0
 
-pre-commit>=2.6.0 # MIT
->>>>>>> d023c60c
+pre-commit>=2.6.0 # MIT